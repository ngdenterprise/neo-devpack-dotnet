--- conflicted
+++ resolved
@@ -129,26 +129,16 @@
             {
                 string baseName = options.BaseName ?? context.ContractName!;
                 folder = options.Output ?? Path.Combine(folder, "bin", "sc");
-                var contractName = string.IsNullOrEmpty(options.ContractName)
-                    ? context.ContractName : options.ContractName;
                 Directory.CreateDirectory(folder);
-<<<<<<< HEAD
-                string path = Path.Combine(folder, $"{contractName}.nef");
+                string path = Path.Combine(folder, $"{baseName}.nef");
                 SmartContract.NefFile nef = context.CreateExecutable();
                 File.WriteAllBytes(path, nef.ToArray());
                 Console.WriteLine($"Created {path}");
-                path = Path.Combine(folder, $"{contractName}.manifest.json");
-=======
-                string path = Path.Combine(folder, $"{baseName}.nef");
-                File.WriteAllBytes(path, context.CreateExecutable().ToArray());
-                Console.WriteLine($"Created {path}");
                 path = Path.Combine(folder, $"{baseName}.manifest.json");
->>>>>>> e1dae8f1
                 File.WriteAllBytes(path, context.CreateManifest().ToByteArray(false));
                 Console.WriteLine($"Created {path}");
                 if (options.Debug)
                 {
-<<<<<<< HEAD
                     var writerOptions = new System.Text.Json.JsonWriterOptions
                     {
                         Encoder = System.Text.Encodings.Web.JavaScriptEncoder.UnsafeRelaxedJsonEscaping,
@@ -157,36 +147,25 @@
 
                     if (options.NoCompressDebugInfo)
                     {
-                        path = Path.Combine(folder, $"{contractName}.debug.json");
+                        path = Path.Combine(folder, $"{baseName}.debug.json");
                         using FileStream fs = new(path, FileMode.Create, FileAccess.Write);
                         using var writer = new System.Text.Json.Utf8JsonWriter(fs, writerOptions);
                         context.WriteDebugInfo(writer, nef);
                     }
                     else
                     {
-                        path = Path.Combine(folder, $"{contractName}.nefdbgnfo");
+                        path = Path.Combine(folder, $"{baseName}.nefdbgnfo");
                         using FileStream fs = new(path, FileMode.Create, FileAccess.Write);
                         using ZipArchive archive = new(fs, ZipArchiveMode.Create);
-                        using Stream stream = archive.CreateEntry($"{contractName}.debug.json").Open();
+                        using Stream stream = archive.CreateEntry($"{baseName}.debug.json").Open();
                         using var writer = new System.Text.Json.Utf8JsonWriter(stream, writerOptions);
                         context.WriteDebugInfo(writer, nef);
                     }
-=======
-                    path = Path.Combine(folder, $"{baseName}.nefdbgnfo");
-                    using FileStream fs = new(path, FileMode.Create, FileAccess.Write);
-                    using ZipArchive archive = new(fs, ZipArchiveMode.Create);
-                    using Stream stream = archive.CreateEntry($"{baseName}.debug.json").Open();
-                    stream.Write(context.CreateDebugInformation().ToByteArray(false));
->>>>>>> e1dae8f1
                     Console.WriteLine($"Created {path}");
                 }
                 if (options.Assembly)
                 {
-<<<<<<< HEAD
-                    path = Path.Combine(folder, $"{contractName}.asm");
-=======
                     path = Path.Combine(folder, $"{baseName}.asm");
->>>>>>> e1dae8f1
                     File.WriteAllText(path, context.CreateAssembly());
                     Console.WriteLine($"Created {path}");
                 }
