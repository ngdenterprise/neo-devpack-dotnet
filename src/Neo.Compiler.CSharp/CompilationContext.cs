// Copyright (C) 2015-2021 The Neo Project.
// 
// The Neo.Compiler.CSharp is free software distributed under the MIT 
// software license, see the accompanying file LICENSE in the main directory 
// of the project or http://www.opensource.org/licenses/mit-license.php 
// for more details.
// 
// Redistribution and use in source and binary forms with or without
// modifications are permitted.

extern alias scfx;

using Microsoft.CodeAnalysis;
using Microsoft.CodeAnalysis.CSharp;
using Microsoft.CodeAnalysis.CSharp.Syntax;
using Neo.Cryptography.ECC;
using Neo.IO.Json;
using Neo.SmartContract;
using System;
using System.Collections.Generic;
using System.ComponentModel;
using System.Diagnostics;
using System.IO;
using System.Linq;
using System.Numerics;
using System.Reflection;
using System.Text;
using System.Xml.Linq;
using Diagnostic = Microsoft.CodeAnalysis.Diagnostic;
using Utf8JsonWriter = System.Text.Json.Utf8JsonWriter;

namespace Neo.Compiler
{
    public class CompilationContext
    {
        record struct StructDef(INamedTypeSymbol Symbol, IReadOnlyList<IFieldSymbol> Fields);
        record struct StorageKeySegment(string Name, PrimitiveType Type);
        record struct StorageGroup(
            string Name,
            INamedTypeSymbol ValueType,
            ReadOnlyMemory<byte> Prefix,
            IReadOnlyList<StorageKeySegment> Segments);

        private static readonly MetadataReference[] commonReferences;
        private static readonly Dictionary<string, MetadataReference> metaReferences = new();
        private readonly Compilation compilation;
<<<<<<< HEAD
        private INamedTypeSymbol? smartContractSymbol;
=======
        private string? assemblyName, displayName, className;
        private bool scTypeFound;
>>>>>>> e1dae8f1
        private readonly List<Diagnostic> diagnostics = new();
        private readonly HashSet<string> supportedStandards = new();
        private readonly List<AbiMethod> methodsExported = new();
        private readonly List<AbiEvent> eventsExported = new();
        private readonly PermissionBuilder permissions = new();
        private readonly HashSet<string> trusts = new();
        private readonly JObject manifestExtra = new();
        private readonly MethodConvertCollection methodsConverted = new();
        private readonly MethodConvertCollection methodsForward = new();
        private readonly List<MethodToken> methodTokens = new();
        private readonly Dictionary<IFieldSymbol, byte> staticFields = new(SymbolEqualityComparer.Default);
        private readonly Dictionary<ITypeSymbol, byte> vtables = new(SymbolEqualityComparer.Default);
        private byte[]? script;
        private readonly List<StructDef> structDefs = new();
        private readonly List<StorageGroup> storageGroups = new();
        private readonly TypeCache typeCache;

        public bool Success => diagnostics.All(p => p.Severity != DiagnosticSeverity.Error);
        public IReadOnlyList<Diagnostic> Diagnostics => diagnostics;
        public string? ContractName => displayName ?? assemblyName ?? className;
        private string? Source { get; set; }
        internal Options Options { get; private set; }
        internal IEnumerable<IFieldSymbol> StaticFieldSymbols => staticFields.OrderBy(p => p.Value).Select(p => p.Key);
        internal IEnumerable<(byte, ITypeSymbol)> VTables => vtables.OrderBy(p => p.Value).Select(p => (p.Value, p.Key));
        internal int StaticFieldCount => staticFields.Count + vtables.Count;
        private byte[] Script => script ??= GetInstructions().Select(p => p.ToArray()).SelectMany(p => p).ToArray();

        static CompilationContext()
        {
            string coreDir = Path.GetDirectoryName(typeof(object).Assembly.Location)!;
            commonReferences = new[]
            {
                MetadataReference.CreateFromFile(Path.Combine(coreDir, "System.Runtime.dll")),
                MetadataReference.CreateFromFile(Path.Combine(coreDir, "System.Runtime.InteropServices.dll")),
                MetadataReference.CreateFromFile(typeof(string).Assembly.Location),
                MetadataReference.CreateFromFile(typeof(DisplayNameAttribute).Assembly.Location),
                MetadataReference.CreateFromFile(typeof(BigInteger).Assembly.Location)
            };
        }

        private CompilationContext(Compilation compilation, Options options)
        {
            this.compilation = compilation;
            this.typeCache = new(this.compilation);
            this.Options = options;
        }

        private void RemoveEmptyInitialize()
        {
            int index = methodsExported.FindIndex(p => p.Name == "_initialize");
            if (index < 0) return;
            AbiMethod method = methodsExported[index];
            if (methodsConverted[method.Symbol].Instructions.Count <= 1)
            {
                methodsExported.RemoveAt(index);
                methodsConverted.Remove(method.Symbol);
            }
        }

        private IEnumerable<Instruction> GetInstructions()
        {
            return methodsConverted.SelectMany(p => p.Instructions).Concat(methodsForward.SelectMany(p => p.Instructions));
        }

        private int GetAbiOffset(IMethodSymbol method)
        {
            if (!methodsForward.TryGetValue(method, out MethodConvert? convert))
                convert = methodsConverted[method];
            return convert.Instructions[0].Offset;
        }

        private static bool ValidateContractTrust(string value)
        {
            if (value == "*") return true;
            if (UInt160.TryParse(value, out _)) return true;
            if (ECPoint.TryParse(value, ECCurve.Secp256r1, out _)) return true;
            return false;
        }

        private void Compile()
        {
            HashSet<INamedTypeSymbol> processed = new(SymbolEqualityComparer.Default);
            foreach (SyntaxTree tree in compilation.SyntaxTrees)
            {
                SemanticModel model = compilation.GetSemanticModel(tree);
                diagnostics.AddRange(model.GetDiagnostics());
                if (!Success) continue;
                try
                {
                    ProcessCompilationUnit(processed, model, tree.GetCompilationUnitRoot());
                }
                catch (CompilationException ex)
                {
                    diagnostics.Add(ex.Diagnostic);
                }
            }
            if (Success)
            {
                if (smartContractSymbol is null)
                {
                    diagnostics.Add(Diagnostic.Create(DiagnosticId.NoEntryPoint, DiagnosticCategory.Default, "No SmartContract is found in the sources.", DiagnosticSeverity.Error, DiagnosticSeverity.Error, true, 0));
                    return;
                }
                RemoveEmptyInitialize();
                Instruction[] instructions = GetInstructions().ToArray();
                instructions.RebuildOffsets();
                if (!Options.NoOptimize) Optimizer.CompressJumps(instructions);
                instructions.RebuildOperands();
                GenerateDebugInfo();
            }
        }

        void DebugWarning(ISymbol? symbol, string id, string message, int warningLevel = 1)
        {
            var locaction = (symbol?.Locations.IsEmpty ?? true) ? null : symbol.Locations[0];
            var diag = Diagnostic.Create(id: id,
                category: DiagnosticCategory.Default,
                message: message,
                severity: DiagnosticSeverity.Warning,
                defaultSeverity: DiagnosticSeverity.Warning,
                isEnabledByDefault: true,
                warningLevel: warningLevel,
                location: locaction);
            diagnostics.Add(diag);
        }


        static IEnumerable<INamedTypeSymbol?> GetSymbols<T>(Compilation compilation)
            where T : TypeDeclarationSyntax
        {
            return compilation.SyntaxTrees
                .SelectMany(tree => tree.GetRoot()
                    .DescendantNodes()
                    .OfType<T>())
                .Select(c => compilation
                    .GetSemanticModel(c.SyntaxTree)
                    .GetDeclaredSymbol(c));
        }

        private void GenerateDebugInfo()
        {
            IEnumerable<INamedTypeSymbol> structs = GetSymbols<ClassDeclarationSyntax>(this.compilation)
                .Concat(GetSymbols<StructDeclarationSyntax>(compilation))
                .OfType<INamedTypeSymbol>();

            foreach (var @struct in structs)
            {
                if (@struct.IsUnboundGenericType)
                {
                    DebugWarning(@struct, "NC4101", "Unbound Generic structs not supported");
                    continue;
                }

                if (@struct.Name.Contains('#') || $"{@struct.ContainingSymbol}".Contains('#'))
                {
                    DebugWarning(@struct, "NC4101", "Struct names cannot contain '#'");
                    continue;
                }

                var structFields = @struct.GetAllMembers()
                    .OfType<IFieldSymbol>()
                    .Where(f => !f.HasConstantValue && !f.IsStatic);

                if (!structFields.Any()) continue;

                structDefs.Add(new StructDef(@struct, structFields.ToArray()));
            }

            if (smartContractSymbol is null)
            {
                DebugWarning(null, "NC4005", "No SmartContract defined, storage groups skipped");
                return;
            }

            var fields = smartContractSymbol.GetAllMembers().OfType<IFieldSymbol>();
            foreach (var field in fields)
            {
                var storageGroup = field.GetAttributes()
                    .SingleOrDefault(a => a.AttributeClass is not null
                        && typeCache.Equals(a.AttributeClass, "Neo.SmartContract.Framework.Attributes.StorageGroupAttribute"));
                if (storageGroup is null) continue;

                if (!field.IsConst || field.ConstantValue is null)
                {
                    DebugWarning(field, "NC4001", "Storage Group Fields must be const");
                    continue;
                }

                const string PREFIX = "Prefix_";
                string name = "";
                INamedTypeSymbol? valueType = null;
                if (storageGroup.ConstructorArguments.Length == 1)
                {
                    name = field.Name.StartsWith(PREFIX, StringComparison.InvariantCultureIgnoreCase)
                        ? field.Name.Substring(PREFIX.Length)
                        : field.Name;
                    valueType = storageGroup.ConstructorArguments[0].Value as INamedTypeSymbol;
                }
                else if (storageGroup.ConstructorArguments.Length == 2)
                {
                    name = storageGroup.ConstructorArguments[0].Value as string ?? string.Empty;
                    valueType = storageGroup.ConstructorArguments[1].Value as INamedTypeSymbol;
                }

                if (string.IsNullOrEmpty(name) || valueType is null)
                {
                    DebugWarning(field, "NC4002", "Invalid StorageGroup attribute values");
                    continue;
                }

                ReadOnlyMemory<byte> prefix;
                if (field.Type.SpecialType == SpecialType.System_Byte)
                {
                    prefix = new[] { (byte)field.ConstantValue };
                }
                else if (field.Type.SpecialType == SpecialType.System_String)
                {
                    prefix = Neo.Utility.StrictUTF8.GetBytes((string)field.ConstantValue!);
                }
                else
                {
                    DebugWarning(field, "NC4003", "Storage Group Fields must be byte or string");
                    continue;
                }

                var keySegments = field.GetAttributes()
                    .Where(a => a.AttributeClass is not null
                        && typeCache.Equals(a.AttributeClass, "Neo.SmartContract.Framework.Attributes.StorageKeySegmentAttribute"))
                    .Select(a => new StorageKeySegment((string)a.ConstructorArguments[0].Value!, (PrimitiveType)a.ConstructorArguments[1].Value!))
                    .ToArray();

                if (keySegments.Take(keySegments.Length - 1).Any(s => s.Type switch
                    {
                        PrimitiveType.Address => false,
                        PrimitiveType.Hash160 => false,
                        PrimitiveType.Hash256 => false,
                        PrimitiveType.PublicKey => false,
                        PrimitiveType.Signature => false,
                        _ => true,
                    }))
                {
                    DebugWarning(field, "NC4004", "Only the last key segment can be a variable length primitive type");
                    continue;
                }

                storageGroups.Add(new StorageGroup(name, valueType, prefix, keySegments));
            }
        }

        internal static CompilationContext Compile(IEnumerable<string> sourceFiles, IEnumerable<MetadataReference> references, Options options)
        {
            IEnumerable<SyntaxTree> syntaxTrees = sourceFiles.OrderBy(p => p).Select(p => CSharpSyntaxTree.ParseText(File.ReadAllText(p), path: p));
            CSharpCompilationOptions compilationOptions = new(OutputKind.DynamicallyLinkedLibrary, deterministic: true);
            CSharpCompilation compilation = CSharpCompilation.Create(null, syntaxTrees, references, compilationOptions);
            CompilationContext context = new(compilation, options);
            context.Compile();
            return context;
        }

        public static CompilationContext CompileSources(string[] sourceFiles, Options options)
        {
            List<MetadataReference> references = new(commonReferences);
            references.Add(MetadataReference.CreateFromFile(typeof(scfx.Neo.SmartContract.Framework.SmartContract).Assembly.Location));
            return Compile(sourceFiles, references, options);
        }

        public static Compilation GetCompilation(string csproj, out string assemblyName)
        {
            string folder = Path.GetDirectoryName(csproj)!;
            string obj = Path.Combine(folder, "obj");
            HashSet<string> sourceFiles = Directory.EnumerateFiles(folder, "*.cs", SearchOption.AllDirectories)
                .Where(p => !p.StartsWith(obj))
                .ToHashSet(StringComparer.OrdinalIgnoreCase);
            List<MetadataReference> references = new(commonReferences);
            CSharpCompilationOptions options = new(OutputKind.DynamicallyLinkedLibrary, deterministic: true);
            XDocument xml = XDocument.Load(csproj);
            assemblyName = xml.Root!.Elements("PropertyGroup").Elements("AssemblyName").Select(p => p.Value).SingleOrDefault() ?? Path.GetFileNameWithoutExtension(csproj);
            sourceFiles.UnionWith(xml.Root!.Elements("ItemGroup").Elements("Compile").Attributes("Include").Select(p => Path.GetFullPath(p.Value, folder)));
            Process.Start(new ProcessStartInfo
            {
                FileName = "dotnet",
                Arguments = $"restore \"{csproj}\"",
                WorkingDirectory = folder
            })!.WaitForExit();
            string assetsPath = Path.Combine(folder, "obj", "project.assets.json");
            JObject assets = JObject.Parse(File.ReadAllBytes(assetsPath));
            foreach (var (name, package) in assets["targets"][0].Properties)
            {
                MetadataReference? reference = GetReference(name, package, assets, folder, options);
                if (reference is not null) references.Add(reference);
            }
            IEnumerable<SyntaxTree> syntaxTrees = sourceFiles.OrderBy(p => p).Select(p => CSharpSyntaxTree.ParseText(File.ReadAllText(p), path: p));
            return CSharpCompilation.Create(assets["project"]["restore"]["projectName"].GetString(), syntaxTrees, references, options);
        }

        private static MetadataReference? GetReference(string name, JObject package, JObject assets, string folder, CSharpCompilationOptions options)
        {
            string assemblyName = Path.GetDirectoryName(name)!;
            if (!metaReferences.TryGetValue(assemblyName, out var reference))
            {
                switch (assets["libraries"][name]["type"].GetString())
                {
                    case "package":
                        string packagesPath = assets["project"]["restore"]["packagesPath"].GetString();
                        string namePath = assets["libraries"][name]["path"].GetString();
                        string[] files = assets["libraries"][name]["files"].GetArray()
                            .Select(p => p.GetString())
                            .Where(p => p.StartsWith("src/"))
                            .ToArray();
                        if (files.Length == 0)
                        {
                            JObject dllFiles = package["compile"] ?? package["runtime"];
                            if (dllFiles is null) return null;
                            foreach (var (file, _) in dllFiles.Properties)
                            {
                                if (file.EndsWith("_._")) continue;
                                string path = Path.Combine(packagesPath, namePath, file);
                                if (!File.Exists(path)) continue;
                                reference = MetadataReference.CreateFromFile(path);
                                break;
                            }
                            if (reference is null) return null;
                        }
                        else
                        {
                            IEnumerable<SyntaxTree> st = files.OrderBy(p => p).Select(p => Path.Combine(packagesPath, namePath, p)).Select(p => CSharpSyntaxTree.ParseText(File.ReadAllText(p), path: p));
                            CSharpCompilation cr = CSharpCompilation.Create(assemblyName, st, commonReferences, options);
                            reference = cr.ToMetadataReference();
                        }
                        break;
                    case "project":
                        string msbuildProject = assets["libraries"][name]["msbuildProject"].GetString();
                        msbuildProject = Path.GetFullPath(msbuildProject, folder);
                        reference = GetCompilation(msbuildProject, out _).ToMetadataReference();
                        break;
                    default:
                        throw new NotSupportedException();
                }
                metaReferences.Add(assemblyName, reference);
            }
            return reference;
        }

        public static CompilationContext CompileProject(string csproj, Options options)
        {
            Compilation compilation = GetCompilation(csproj, out string assemblyName);
            CompilationContext context = new(compilation, options);
            context.assemblyName = assemblyName;
            context.Compile();
            return context;
        }

        public NefFile CreateExecutable()
        {
            Assembly assembly = Assembly.GetExecutingAssembly();
            var titleAttribute = assembly.GetCustomAttribute<AssemblyTitleAttribute>()!;
            var versionAttribute = assembly.GetCustomAttribute<AssemblyInformationalVersionAttribute>()!;
            NefFile nef = new()
            {
                Compiler = $"{titleAttribute.Title} {versionAttribute.InformationalVersion}",
                Source = Source ?? string.Empty,
                Tokens = methodTokens.ToArray(),
                Script = Script
            };
            nef.CheckSum = NefFile.ComputeChecksum(nef);
            return nef;
        }

        public string CreateAssembly()
        {
            static void WriteMethod(StringBuilder builder, MethodConvert method)
            {
                foreach (Instruction i in method.Instructions)
                {
                    builder.Append($"{i.Offset:x8}: ");
                    i.ToString(builder);
                    builder.AppendLine();
                }
                builder.AppendLine();
                builder.AppendLine();
            }
            StringBuilder builder = new();
            foreach (MethodConvert method in methodsConverted)
            {
                builder.Append("// ");
                builder.AppendLine(method.Symbol.ToString());
                builder.AppendLine();
                WriteMethod(builder, method);
            }
            foreach (MethodConvert method in methodsForward)
            {
                builder.Append("// ");
                builder.Append(method.Symbol.ToString());
                builder.AppendLine(" (Forward)");
                builder.AppendLine();
                WriteMethod(builder, method);
            }
            return builder.ToString();
        }

        public JObject CreateManifest()
        {
            return new JObject
            {
                ["name"] = ContractName,
                ["groups"] = new JArray(),
                ["features"] = new JObject(),
                ["supportedstandards"] = supportedStandards.OrderBy(p => p).Select(p => (JString)p).ToArray(),
                ["abi"] = new JObject
                {
                    ["methods"] = methodsExported.Select(p => new JObject
                    {
                        ["name"] = p.Name,
                        ["offset"] = GetAbiOffset(p.Symbol),
                        ["safe"] = p.Safe,
                        ["returntype"] = p.ReturnType,
                        ["parameters"] = p.Parameters.Select(p => p.ToJson()).ToArray()
                    }).ToArray(),
                    ["events"] = eventsExported.Select(p => new JObject
                    {
                        ["name"] = p.Name,
                        ["parameters"] = p.Parameters.Select(p => p.ToJson()).ToArray()
                    }).ToArray()
                },
                ["permissions"] = permissions.ToJson(),
                ["trusts"] = trusts.Contains("*") ? "*" : trusts.OrderBy(p => p.Length).ThenBy(p => p).Select(u => new JString(u)).ToArray(),
                ["extra"] = manifestExtra
            };
        }

        static void WriteArray(Utf8JsonWriter writer, string name, IEnumerable<string> values)
        {
            if (!values.Any()) return;

            writer.WritePropertyName(name);
            writer.WriteStartArray();
            foreach (var value in values)
            {
                writer.WriteStringValue(value);
            }
            writer.WriteEndArray();
        }

        public void WriteDebugInfo(Utf8JsonWriter writer, SmartContract.NefFile nef)
        {
            var sourceLocations = methodsConverted
                .SelectMany(mz => mz.Instructions)
                .Select(i => i.SourceLocation?.SourceTree?.FilePath)
                .Where(p => !string.IsNullOrEmpty(p))
                .Cast<string>()
                .Distinct()
                .ToArray();
            ContractTypeVisitor resolver = new(typeCache);

            writer.WriteStartObject();
            writer.WriteNumber("version", 2);
            writer.WriteString("hash", $"{nef.Script.ToScriptHash()}");
            writer.WriteNumber("checksum", nef.CheckSum);
            WriteArray(writer, "documents", sourceLocations);

            var statics = staticFields.OrderBy(kvp => kvp.Value)
                .Select(t => $"{t.Key.Name},{t.Key.Type.AsEncodedType(resolver)},{t.Value}");
            WriteArray(writer, "static-variables", statics);

            writer.WritePropertyName("methods");
            writer.WriteStartArray();

            foreach (var m in methodsConverted.Where(p => p.SyntaxNode is not null))
            {
                var @params = m.Symbol.Parameters.Select(p => (p.Name, Type: p.Type as ISymbol));
                if (!m.Symbol.IsStatic) { @params = @params.Prepend(("#this", m.Symbol.ContainingSymbol)); }
                var vars = m.Variables
                    .Select(v => $"{v.Symbol.Name},{v.Symbol.Type.AsEncodedType(resolver)},{v.SlotIndex}");
                var sequencePoints = m.Instructions
                    .Where(p => p.SourceLocation is not null)
                    .Select(p =>
                    {
                        FileLinePositionSpan span = p.SourceLocation!.GetLineSpan();
                        var index = Array.IndexOf(sourceLocations, p.SourceLocation.SourceTree!.FilePath);
                        if (index == -1) throw new Exception("Invalid document");
                        return $"{p.Offset}[{index}]{span.StartLinePosition.Line + 1}:{span.StartLinePosition.Character + 1}-{span.EndLinePosition.Line + 1}:{span.EndLinePosition.Character + 1}";
                    });

                writer.WriteStartObject();
                writer.WriteString("name", $"{m.Symbol.ContainingType},{m.Symbol.Name}");
                writer.WriteString("range", $"{m.Instructions[0].Offset}-{m.Instructions[^1].Offset}");
                WriteArray(writer, "params", @params.Select(p => $"{p.Name},{p.Type.AsEncodedType(resolver)}"));

                if (!m.Symbol.ReturnsVoid) writer.WriteString("return", m.Symbol.ReturnType.AsEncodedType(resolver));
                WriteArray(writer, "variables", vars);
                WriteArray(writer, "sequence-points", sequencePoints);
                writer.WriteEndObject();
            }
            writer.WriteEndArray();

            writer.WritePropertyName("events");
            writer.WriteStartArray();
            foreach (var e in eventsExported)
            {
                var symbol = (IEventSymbol)e.Symbol;
                var method = ((INamedTypeSymbol)symbol.Type).DelegateInvokeMethod ?? throw new Exception();
                var @params = method.Parameters.Select(p => $"{p.Name},{p.Type.AsEncodedType(resolver)}");

                writer.WriteStartObject();
                writer.WriteString("name", $"{e.Symbol.ContainingType},{e.Symbol.Name}");
                WriteArray(writer, "params", @params);
                writer.WriteEndObject();
            }
            writer.WriteEndArray();

            writer.WritePropertyName("structs");
            writer.WriteStartArray();
            foreach (var @struct in structDefs)
            {
                var fields = @struct.Fields.Select(f => $"{f.Name},{f.Type.AsEncodedType(resolver)}");
                
                writer.WriteStartObject();
                writer.WriteString("name", $"{@struct.Symbol.ContainingSymbol},{@struct.Symbol.Name}");
                WriteArray(writer, "fields", fields);
                writer.WriteEndObject();
            }
            writer.WriteEndArray();

            writer.WritePropertyName("storages");
            writer.WriteStartArray();
            foreach (var storage in storageGroups)
            {
                var segments = storage.Segments.Select(s => $"{s.Name},#{s.Type}");

                writer.WriteStartObject();
                writer.WriteString("name", $",{storage.Name}");
                writer.WriteString("type", resolver.Resolve(storage.ValueType).AsEncodedType());
                writer.WriteString("prefix", Convert.ToHexString(storage.Prefix.Span));
                WriteArray(writer, "segments", segments);
                writer.WriteEndObject();
            }
            writer.WriteEndArray();

            writer.WriteEndObject();
        }

        public JObject CreateDebugInformation()
        {
            string[] sourceLocations = GetSourceLocations(compilation).Distinct().ToArray();
            return new JObject
            {
                ["hash"] = Script.ToScriptHash().ToString(),
                ["documents"] = sourceLocations.Select(p => (JString)p).ToArray(),
                ["static-variables"] = staticFields.OrderBy(p => p.Value).Select(p => (JString)$"{p.Key.Name},{p.Key.Type.GetContractParameterType()},{p.Value}").ToArray(),
                ["methods"] = methodsConverted.Where(p => p.SyntaxNode is not null).Select(m => new JObject
                {
                    ["id"] = m.Symbol.ToString(),
                    ["name"] = $"{m.Symbol.ContainingType},{m.Symbol.Name}",
                    ["range"] = $"{m.Instructions[0].Offset}-{m.Instructions[^1].Offset}",
                    ["params"] = (m.Symbol.IsStatic ? Array.Empty<string>() : new string[] { "this,Any" })
                        .Concat(m.Symbol.Parameters.Select(p => $"{p.Name},{p.Type.GetContractParameterType()}"))
                        .Select((p, i) => (JString)$"{p},{i}")
                        .ToArray(),
                    ["return"] = m.Symbol.ReturnType.GetContractParameterType().ToString(),
                    ["variables"] = m.Variables.Select(p => (JString)$"{p.Symbol.Name},{p.Symbol.Type.GetContractParameterType()},{p.SlotIndex}").ToArray(),
                    ["sequence-points"] = m.Instructions.Where(p => p.SourceLocation is not null).Select(p =>
                    {
                        FileLinePositionSpan span = p.SourceLocation!.GetLineSpan();
                        return (JString)$"{p.Offset}[{Array.IndexOf(sourceLocations, p.SourceLocation.SourceTree!.FilePath)}]{span.StartLinePosition.Line + 1}:{span.StartLinePosition.Character + 1}-{span.EndLinePosition.Line + 1}:{span.EndLinePosition.Character + 1}";
                    }).ToArray()
                }).ToArray(),
                ["events"] = eventsExported.Select(e => new JObject
                {
                    ["id"] = e.Name,
                    ["name"] = $"{e.Symbol.ContainingType},{e.Symbol.Name}",
                    ["params"] = e.Parameters.Select((p, i) => (JString)$"{p.Name},{p.Type},{i}").ToArray()
                }).ToArray()
            };
        }

        private static IEnumerable<string> GetSourceLocations(Compilation compilation)
        {
            foreach (SyntaxTree syntaxTree in compilation.SyntaxTrees)
                yield return syntaxTree.FilePath;
            foreach (CompilationReference reference in compilation.References.OfType<CompilationReference>())
                foreach (string path in GetSourceLocations(reference.Compilation))
                    yield return path;
        }

        private void ProcessCompilationUnit(HashSet<INamedTypeSymbol> processed, SemanticModel model, CompilationUnitSyntax syntax)
        {
            foreach (MemberDeclarationSyntax member in syntax.Members)
                ProcessMemberDeclaration(processed, model, member);
        }

        private void ProcessMemberDeclaration(HashSet<INamedTypeSymbol> processed, SemanticModel model, MemberDeclarationSyntax syntax)
        {
            switch (syntax)
            {
                case BaseNamespaceDeclarationSyntax @namespace:
                    foreach (MemberDeclarationSyntax member in @namespace.Members)
                        ProcessMemberDeclaration(processed, model, member);
                    break;
                case ClassDeclarationSyntax @class:
                    INamedTypeSymbol symbol = model.GetDeclaredSymbol(@class)!;
                    if (processed.Add(symbol)) ProcessClass(model, symbol);
                    break;
            }
        }

        private void ProcessClass(SemanticModel model, INamedTypeSymbol symbol)
        {
            if (symbol.IsSubclassOf(nameof(Attribute))) return;
            bool isPublic = symbol.DeclaredAccessibility == Accessibility.Public;
            bool isAbstract = symbol.IsAbstract;
            bool isContractType = symbol.IsSubclassOf(nameof(scfx.Neo.SmartContract.Framework.SmartContract));
            bool isSmartContract = isPublic && !isAbstract && isContractType;
            if (isSmartContract)
            {
                if (smartContractSymbol is not null) throw new CompilationException(DiagnosticId.MultiplyContracts, $"Only one smart contract is allowed.");
                smartContractSymbol = symbol;
                foreach (var attribute in symbol.GetAttributesWithInherited())
                {
                    switch (attribute.AttributeClass!.Name)
                    {
                        case nameof(DisplayNameAttribute):
                            displayName = (string)attribute.ConstructorArguments[0].Value!;
                            break;
                        case nameof(scfx.Neo.SmartContract.Framework.Attributes.ContractSourceCodeAttribute):
                            Source = (string)attribute.ConstructorArguments[0].Value!;
                            break;
                        case nameof(scfx.Neo.SmartContract.Framework.Attributes.ManifestExtraAttribute):
                            manifestExtra[(string)attribute.ConstructorArguments[0].Value!] = (string)attribute.ConstructorArguments[1].Value!;
                            break;
                        case nameof(scfx.Neo.SmartContract.Framework.Attributes.ContractPermissionAttribute):
                            permissions.Add((string)attribute.ConstructorArguments[0].Value!, attribute.ConstructorArguments[1].Values.Select(p => (string)p.Value!).ToArray());
                            break;
                        case nameof(scfx.Neo.SmartContract.Framework.Attributes.ContractTrustAttribute):
                            string trust = (string)attribute.ConstructorArguments[0].Value!;
                            if (!ValidateContractTrust(trust))
                                throw new ArgumentException($"The value {trust} is not a valid one for ContractTrust");
                            trusts.Add(trust);
                            break;
                        case nameof(scfx.Neo.SmartContract.Framework.Attributes.SupportedStandardsAttribute):
                            supportedStandards.UnionWith(attribute.ConstructorArguments[0].Values.Select(p => (string)p.Value!));
                            break;
                    }
                }
                className = symbol.Name;
            }
            foreach (ISymbol member in symbol.GetAllMembers())
            {
                switch (member)
                {
                    case IEventSymbol @event when isSmartContract:
                        ProcessEvent(@event);
                        break;
                    case IMethodSymbol method when method.Name != "_initialize" && method.MethodKind != MethodKind.StaticConstructor:
                        ProcessMethod(model, method, isSmartContract);
                        break;
                }
            }
            if (isSmartContract)
            {
                IMethodSymbol _initialize = symbol.StaticConstructors.Length == 0
                    ? symbol.GetAllMembers().OfType<IMethodSymbol>().First(p => p.Name == "_initialize")
                    : symbol.StaticConstructors[0];
                ProcessMethod(model, _initialize, true);
            }
        }

        private void ProcessEvent(IEventSymbol symbol)
        {
            if (symbol.DeclaredAccessibility != Accessibility.Public) return;
            INamedTypeSymbol type = (INamedTypeSymbol)symbol.Type;
            if (!type.DelegateInvokeMethod!.ReturnsVoid)
                throw new CompilationException(symbol, DiagnosticId.EventReturns, $"Event return value is not supported.");
            AbiEvent ev = new(symbol);
            if (eventsExported.Any(u => u.Name == ev.Name))
                throw new CompilationException(symbol, DiagnosticId.EventNameConflict, $"Duplicate event name: {ev.Name}.");
            eventsExported.Add(ev);
        }

        private void ProcessMethod(SemanticModel model, IMethodSymbol symbol, bool export)
        {
            if (symbol.IsAbstract) return;
            if (symbol.MethodKind != MethodKind.StaticConstructor)
            {
                if (symbol.DeclaredAccessibility != Accessibility.Public)
                    export = false;
                if (symbol.MethodKind != MethodKind.Ordinary && symbol.MethodKind != MethodKind.PropertyGet && symbol.MethodKind != MethodKind.PropertySet)
                    return;
            }
            if (export)
            {
                AbiMethod method = new(symbol);
                if (methodsExported.Any(u => u.Name == method.Name && u.Parameters.Length == method.Parameters.Length))
                    throw new CompilationException(symbol, DiagnosticId.MethodNameConflict, $"Duplicate method key: {method.Name},{method.Parameters.Length}.");
                methodsExported.Add(method);
            }
            MethodConvert convert = ConvertMethod(model, symbol);
            if (export && !symbol.IsStatic)
            {
                MethodConvert forward = new(this, symbol);
                forward.ConvertForward(model, convert);
                methodsForward.Add(forward);
            }
        }

        internal MethodConvert ConvertMethod(SemanticModel model, IMethodSymbol symbol)
        {
            if (!methodsConverted.TryGetValue(symbol, out MethodConvert? method))
            {
                method = new MethodConvert(this, symbol);
                methodsConverted.Add(method);
                if (!symbol.DeclaringSyntaxReferences.IsEmpty)
                {
                    ISourceAssemblySymbol assembly = (ISourceAssemblySymbol)symbol.ContainingAssembly;
                    model = assembly.Compilation.GetSemanticModel(symbol.DeclaringSyntaxReferences[0].SyntaxTree);
                }
                method.Convert(model);
            }
            return method;
        }

        internal ushort AddMethodToken(UInt160 hash, string method, ushort parametersCount, bool hasReturnValue, CallFlags callFlags)
        {
            int index = methodTokens.FindIndex(p => p.Hash == hash && p.Method == method && p.ParametersCount == parametersCount && p.HasReturnValue == hasReturnValue && p.CallFlags == callFlags);
            if (index >= 0) return (ushort)index;
            methodTokens.Add(new MethodToken
            {
                Hash = hash,
                Method = method,
                ParametersCount = parametersCount,
                HasReturnValue = hasReturnValue,
                CallFlags = callFlags
            });
            permissions.Add(hash.ToString(), method);
            return (ushort)(methodTokens.Count - 1);
        }

        internal byte AddStaticField(IFieldSymbol symbol)
        {
            if (!staticFields.TryGetValue(symbol, out byte index))
            {
                index = (byte)StaticFieldCount;
                staticFields.Add(symbol, index);
            }
            return index;
        }

        internal byte AddVTable(ITypeSymbol type)
        {
            if (!vtables.TryGetValue(type, out byte index))
            {
                index = (byte)StaticFieldCount;
                vtables.Add(type, index);
            }
            return index;
        }
    }
}<|MERGE_RESOLUTION|>--- conflicted
+++ resolved
@@ -44,12 +44,8 @@
         private static readonly MetadataReference[] commonReferences;
         private static readonly Dictionary<string, MetadataReference> metaReferences = new();
         private readonly Compilation compilation;
-<<<<<<< HEAD
         private INamedTypeSymbol? smartContractSymbol;
-=======
         private string? assemblyName, displayName, className;
-        private bool scTypeFound;
->>>>>>> e1dae8f1
         private readonly List<Diagnostic> diagnostics = new();
         private readonly HashSet<string> supportedStandards = new();
         private readonly List<AbiMethod> methodsExported = new();
